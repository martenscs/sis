/*
 * Licensed to the Apache Software Foundation (ASF) under one or more
 * contributor license agreements.  See the NOTICE file distributed with
 * this work for additional information regarding copyright ownership.
 * The ASF licenses this file to You under the Apache License, Version 2.0
 * (the "License"); you may not use this file except in compliance with
 * the License.  You may obtain a copy of the License at
 *
 *     http://www.apache.org/licenses/LICENSE-2.0
 *
 * Unless required by applicable law or agreed to in writing, software
 * distributed under the License is distributed on an "AS IS" BASIS,
 * WITHOUT WARRANTIES OR CONDITIONS OF ANY KIND, either express or implied.
 * See the License for the specific language governing permissions and
 * limitations under the License.
 */
package org.apache.sis.internal.metadata;

import org.opengis.geometry.Envelope;
import org.opengis.referencing.IdentifiedObject;
import org.opengis.referencing.operation.Matrix;
import org.opengis.referencing.operation.MathTransform;
import org.opengis.referencing.operation.TransformException;
import org.apache.sis.metadata.iso.extent.DefaultExtent;
import org.apache.sis.metadata.iso.extent.DefaultVerticalExtent;
import org.apache.sis.metadata.iso.extent.DefaultTemporalExtent;
import org.apache.sis.metadata.iso.extent.DefaultGeographicBoundingBox;
import org.apache.sis.metadata.iso.extent.DefaultSpatialTemporalExtent;
import org.apache.sis.internal.system.SystemListener;
import org.apache.sis.internal.system.Modules;
import org.apache.sis.util.resources.Errors;


/**
 * Provides access to services defined in the {@code "sis-referencing"} module.
 * This class searches for the {@link org.apache.sis.internal.referencing.ServicesForMetadata}
 * implementation using Java reflection.
 *
 * @author  Martin Desruisseaux (Geomatys)
 * @since   0.4 (derived from geotk-3.18)
 * @version 0.3
 * @module
 */
public abstract class ReferencingServices extends SystemListener {
    /**
     * The length of one nautical mile, in metres.
     */
    public static final double NAUTICAL_MILE = 1852;

    /**
     * The GRS80 {@linkplain org.apache.sis.referencing.datum.DefaultEllipsoid#getAuthalicRadius() authalic radius}.
     */
    public static final double AUTHALIC_RADIUS = 6371007;

    /**
     * The services, fetched when first needed.
     */
    private static volatile ReferencingServices instance;

    /**
     * For subclass only. This constructor registers this instance as a {@link SystemListener}
     * in order to force a new {@code ReferencingServices} lookup if the classpath changes.
     */
    protected ReferencingServices() {
        super(Modules.METADATA);
        SystemListener.add(this);
    }

    /**
     * Invoked when the classpath changed. Resets the {@link #instance} to {@code null}
     * in order to force the next call to {@link #getInstance()} to fetch a new one,
     * which may be different.
     */
    @Override
    protected final void classpathChanged() {
        synchronized (ReferencingServices.class) {
            instance = null;
        }
    }

    /**
     * Returns the singleton instance.
     *
     * @return The singleton instance.
     * @throws UnsupportedOperationException If the {@code "sis-referencing"} module has not
     *         been found on the classpath.
     */
<<<<<<< HEAD
    public static synchronized ReferencingServices getInstance() throws UnsupportedOperationException {
        if (instance == null) try {
            instance = (ReferencingServices) Class.forName("org.apache.sis.internal.referencing.ServicesForMetadata").newInstance();
        } catch (ClassNotFoundException exception) {
            throw new UnsupportedOperationException(Errors.format(
                    Errors.Keys.MissingRequiredModule_1, "sis-referencing"), exception);
        } catch (Exception exception) { // (ReflectiveOperationException) on JDK7 branch.
            // Should never happen if we didn't broke our helper class.
            throw new AssertionError(exception);
=======
    public static ReferencingServices getInstance() throws UnsupportedOperationException {
        ReferencingServices c = instance;
        if (c == null) {
            synchronized (ReferencingServices.class) {
                c = instance;
                if (c == null) try {
                    instance = c = (ReferencingServices) Class.forName("org.apache.sis.internal.referencing.ServicesForMetadata").newInstance();
                } catch (ClassNotFoundException exception) {
                    throw new UnsupportedOperationException(Errors.format(
                            Errors.Keys.MissingRequiredModule_1, "sis-referencing"), exception);
                } catch (ReflectiveOperationException exception) {
                    // Should never happen if we didn't broke our helper class.
                    throw new AssertionError(exception);
                }
            }
>>>>>>> 83a6058b
        }
        return c;
    }

    /**
     * Returns the matrix for the given transform, or {@code null} if none.
     *
     * @param  tr The transform for which to get the matrix.
     * @return The matrix, or {@code null} if none.
     *
     * @see org.apache.sis.referencing.operation.transform.LinearTransform#getMatrix()
     *
     * @since 0.4
     */
    public abstract Matrix getMatrix(MathTransform tr);

    /**
     * Converts the given object in a {@link org.apache.sis.io.wkt.FormattableObject} instance.
     *
     * @param  object The object to wrap.
     * @return The given object converted to a {@code FormattableObject} instance.
     *
     * @see org.apache.sis.referencing.AbstractIdentifiedObject#castOrCopy(IdentifiedObject)
     *
     * @since 0.4
     */
    public abstract IdentifiedObject toFormattableObject(IdentifiedObject object);

    /**
     * Sets a geographic bounding box from the specified envelope. If the envelope contains
     * a CRS, then the bounding box will be projected to a geographic CRS. Otherwise, the envelope
     * is assumed already in appropriate CRS.
     *
     * @param  envelope The source envelope.
     * @param  target The target bounding box.
     * @throws TransformException If the given envelope can't be transformed.
     */
    public abstract void setBounds(Envelope envelope, DefaultGeographicBoundingBox target)
            throws TransformException;

    /**
     * Sets a vertical extent with the value inferred from the given envelope.
     * Only the vertical ordinates are extracted; all other ordinates are ignored.
     *
     * @param  envelope The source envelope.
     * @param  target The target vertical extent.
     * @throws TransformException If no vertical component can be extracted from the given envelope.
     */
    public abstract void setBounds(Envelope envelope, DefaultVerticalExtent target)
            throws TransformException;

    /**
     * Sets a temporal extent with the value inferred from the given envelope.
     * Only the temporal ordinates are extracted; all other ordinates are ignored.
     *
     * @param  envelope The source envelope.
     * @param  target The target temporal extent.
     * @throws TransformException If no temporal component can be extracted from the given envelope.
     */
    public abstract void setBounds(Envelope envelope, DefaultTemporalExtent target)
            throws TransformException;

    /**
     * Sets a temporal extent with the value inferred from the given envelope,
     * and optionally sets a geographic bounding box if a spatial component if found.
     *
     * @param  envelope The source envelope.
     * @param  target The target spatio-temporal extent.
     * @throws TransformException If no temporal component can be extracted from the given envelope.
     */
    public abstract void setBounds(Envelope envelope, DefaultSpatialTemporalExtent target)
            throws TransformException;

    /**
     * Initializes a horizontal, vertical and temporal extent with the values inferred from
     * the given envelope.
     *
     * @param  envelope The source envelope.
     * @param  target The target extent.
     * @throws TransformException If a coordinate transformation was required and failed.
     */
    public abstract void addElements(Envelope envelope, DefaultExtent target) throws TransformException;
}<|MERGE_RESOLUTION|>--- conflicted
+++ resolved
@@ -85,17 +85,6 @@
      * @throws UnsupportedOperationException If the {@code "sis-referencing"} module has not
      *         been found on the classpath.
      */
-<<<<<<< HEAD
-    public static synchronized ReferencingServices getInstance() throws UnsupportedOperationException {
-        if (instance == null) try {
-            instance = (ReferencingServices) Class.forName("org.apache.sis.internal.referencing.ServicesForMetadata").newInstance();
-        } catch (ClassNotFoundException exception) {
-            throw new UnsupportedOperationException(Errors.format(
-                    Errors.Keys.MissingRequiredModule_1, "sis-referencing"), exception);
-        } catch (Exception exception) { // (ReflectiveOperationException) on JDK7 branch.
-            // Should never happen if we didn't broke our helper class.
-            throw new AssertionError(exception);
-=======
     public static ReferencingServices getInstance() throws UnsupportedOperationException {
         ReferencingServices c = instance;
         if (c == null) {
@@ -106,12 +95,11 @@
                 } catch (ClassNotFoundException exception) {
                     throw new UnsupportedOperationException(Errors.format(
                             Errors.Keys.MissingRequiredModule_1, "sis-referencing"), exception);
-                } catch (ReflectiveOperationException exception) {
+                } catch (Exception exception) { // (ReflectiveOperationException) on JDK7 branch.
                     // Should never happen if we didn't broke our helper class.
                     throw new AssertionError(exception);
                 }
             }
->>>>>>> 83a6058b
         }
         return c;
     }
