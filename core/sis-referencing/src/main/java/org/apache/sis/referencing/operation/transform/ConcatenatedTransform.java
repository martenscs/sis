--- conflicted
+++ resolved
@@ -424,13 +424,8 @@
      * (<var>normalize</var>, <var>unitary projection</var>, <var>denormalize</var>) tuples are replaced by single
      * (<var>projection</var>) elements, which does not need to be instances of {@link MathTransform}.
      */
-<<<<<<< HEAD
-    private List<MathTransform> getPseudoSteps() {
-        final List<MathTransform> transforms = new ArrayList<MathTransform>();
-=======
     private List<Object> getPseudoSteps() {
-        final List<Object> transforms = new ArrayList<>();
->>>>>>> 74417a27
+        final List<Object> transforms = new ArrayList<Object>();
         getSteps(transforms);
         /*
          * Pre-process the transforms before to format. Some steps may be merged, or new
