--- conflicted
+++ resolved
@@ -97,13 +97,8 @@
      * @param  value The parameter value.
      * @return A new parameter instance for the given name and value.
      */
-<<<<<<< HEAD
-    private static DefaultParameterValue<Integer> createOptional(final String name, final int value) {
-        final DefaultParameterValue<Integer> parameter = new DefaultParameterValue<Integer>(
-=======
     private static Watcher<Integer> createOptional(final String name, final int value) {
-        final Watcher<Integer> parameter = new Watcher<>(
->>>>>>> 758c0891
+        final Watcher<Integer> parameter = new Watcher<Integer>(
                 DefaultParameterDescriptorTest.createSimpleOptional(name, Integer.class));
         parameter.setValue(value, null);
         return parameter;
@@ -117,16 +112,9 @@
      * @param unit  The unit for the parameter value.
      * @return A new parameter instance for the given name and value.
      */
-<<<<<<< HEAD
-    private static DefaultParameterValue<Double> create(final String name, final double value, final Unit<?> unit) {
-        final ParameterDescriptor<Double> descriptor = DefaultParameterDescriptorTest.create(
-                name, Double.NaN, Double.NEGATIVE_INFINITY, Double.POSITIVE_INFINITY, unit);
-        final DefaultParameterValue<Double> parameter = new DefaultParameterValue<Double>(descriptor);
-=======
     private static Watcher<Double> create(final String name, final double value, final Unit<?> unit) {
-        final Watcher<Double> parameter = new Watcher<>(DefaultParameterDescriptorTest.create(
+        final Watcher<Double> parameter = new Watcher<Double>(DefaultParameterDescriptorTest.create(
                 name, Double.NEGATIVE_INFINITY, Double.POSITIVE_INFINITY, Double.NaN, unit));
->>>>>>> 758c0891
         parameter.setValue(value, unit);
         return parameter;
     }
@@ -195,13 +183,8 @@
     @Test
     @DependsOnMethod("testInteger")
     public void testBoundedInteger() {
-<<<<<<< HEAD
-        final DefaultParameterValue<Integer> parameter = new DefaultParameterValue<Integer>(
-                DefaultParameterDescriptorTest.create("Bounded param", 15, -30, +40));
-=======
-        final Watcher<Integer> parameter = new Watcher<>(
+        final Watcher<Integer> parameter = new Watcher<Integer>(
                 DefaultParameterDescriptorTest.create("Bounded param", -30, +40, 15));
->>>>>>> 758c0891
         assertEquals(Integer.class, parameter.getDescriptor().getValueClass());
         assertEquals(      "value", Integer.valueOf(15), parameter.getValue());
         assertEquals(   "intValue", 15, parameter.intValue());
@@ -320,13 +303,8 @@
     @Test
     @DependsOnMethod("testMeasure")
     public void testBoundedDouble() {
-<<<<<<< HEAD
-        final DefaultParameterValue<Double> parameter = new DefaultParameterValue<Double>(
-                DefaultParameterDescriptorTest.create("Bounded param", 15.0, -30.0, +40.0, null));
-=======
-        final Watcher<Double> parameter = new Watcher<>(
+        final Watcher<Double> parameter = new Watcher<Double>(
                 DefaultParameterDescriptorTest.create("Bounded param", -30.0, +40.0, 15.0, null));
->>>>>>> 758c0891
         assertEquals(Double.class, parameter.getDescriptor().getValueClass());
         assertEquals(      "value", Double.valueOf(15), parameter.getValue());
         assertEquals(   "intValue", 15, parameter.intValue());
@@ -369,13 +347,8 @@
     @Test
     @DependsOnMethod({"testMeasure", "testBoundedDouble"})
     public void testBoundedMeasure() {
-<<<<<<< HEAD
-        final DefaultParameterValue<Double> parameter = new DefaultParameterValue<Double>(
-                DefaultParameterDescriptorTest.create("Length measure", 12, 4, 20, SI.METRE));
-=======
-        final Watcher<Double> parameter = new Watcher<>(
+        final Watcher<Double> parameter = new Watcher<Double>(
                 DefaultParameterDescriptorTest.create("Length measure", 4, 20, 12, SI.METRE));
->>>>>>> 758c0891
         assertEquals("value",    Double.valueOf(12), parameter.getValue());
         assertEquals("intValue", 12,                 parameter.intValue());
         assertEquals("unit",     SI.METRE,           parameter.getUnit());
@@ -421,7 +394,7 @@
     @Test
     public void testArray() {
         double[] values = {5, 10, 15};
-        final Watcher<double[]> parameter = new Watcher<>(
+        final Watcher<double[]> parameter = new Watcher<double[]>(
                 DefaultParameterDescriptorTest.createForArray("myValues", 4, 4000, SI.METRE));
         parameter.setValue(values);
         assertArrayEquals(values, parameter.getValue(), 0);
