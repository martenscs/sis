/*
 * Licensed to the Apache Software Foundation (ASF) under one or more
 * contributor license agreements.  See the NOTICE file distributed with
 * this work for additional information regarding copyright ownership.
 * The ASF licenses this file to You under the Apache License, Version 2.0
 * (the "License"); you may not use this file except in compliance with
 * the License.  You may obtain a copy of the License at
 *
 *     http://www.apache.org/licenses/LICENSE-2.0
 *
 * Unless required by applicable law or agreed to in writing, software
 * distributed under the License is distributed on an "AS IS" BASIS,
 * WITHOUT WARRANTIES OR CONDITIONS OF ANY KIND, either express or implied.
 * See the License for the specific language governing permissions and
 * limitations under the License.
 */
package org.apache.sis.feature;

import java.util.Arrays;
import java.util.List;
import java.util.Set;
import java.util.HashSet;
import java.util.Map;
import java.util.HashMap;
import java.util.LinkedHashMap;
import java.util.IdentityHashMap;
import java.util.Collection;
import java.util.Collections;
import java.io.IOException;
import java.io.ObjectInputStream;
import org.opengis.util.GenericName;
import org.opengis.util.InternationalString;
import org.apache.sis.util.ArgumentChecks;
import org.apache.sis.util.resources.Errors;
import org.apache.sis.util.collection.Containers;
import org.apache.sis.internal.util.CollectionsExt;
import org.apache.sis.internal.util.UnmodifiableArrayList;


/**
 * Abstraction of a real-world phenomena. A {@code FeatureType} instance describes the class of all
 * {@link DefaultFeature} instances of that type.
 *
 * <div class="note"><b>Note:</b>
 * Compared to the Java language, {@code FeatureType} is equivalent to {@link Class} while
 * {@code Feature} instances are equivalent to {@link Object} instances of that class.</div>
 *
 * <div class="warning"><b>Warning:</b>
 * This class is expected to implement a GeoAPI {@code FeatureType} interface in a future version.
 * When such interface will be available, most references to {@code DefaultFeatureType} in the API
 * will be replaced by references to the {@code FeatureType} interface.</div>
 *
 * {@section Naming}
 * The feature type {@linkplain #getName() name} is mandatory and should be unique. Those names are the main
 * criterion used for deciding if a feature type {@linkplain #isAssignableFrom is assignable from} another type.
 * Names can be {@linkplain org.apache.sis.util.iso.DefaultScopedName scoped} for avoiding name collision.
 *
 * {@section Properties and inheritance}
 * Each feature type can provide descriptions for the following {@link #getProperties(boolean) properties}:
 *
 * <ul>
 *   <li>{@linkplain DefaultAttributeType    Attributes}</li>
 *   <li>{@linkplain DefaultAssociationRole  Associations to other feature types}</li>
 *   <li>{@linkplain DefaultOperation        Operations}</li>
 * </ul>
 *
 * In addition, a feature type can inherit the properties of one or more other feature types.
 * Properties defined in the sub-type can override properties of the same name defined in the
 * {@link #getSuperTypes() super-types}, provided that values of the sub-type property are
 * assignable to the super-type property.
 *
 * <div class="note"><b>Analogy:</b> compared to the Java language, the above rule is similar to overriding a method
 * with a more specific return type (a.k.a. <cite>covariant return type</cite>). This is also similar to Java arrays,
 * which are implicitly <cite>covariant</cite> (i.e. {@code String[]} can be casted to {@code CharSequence[]}, which
 * is safe for read operations but not for write operations — the later may throw {@link ArrayStoreException}).</div>
 *
 * {@section Immutability and thread safety}
 * Instances of this class are immutable if all properties ({@link GenericName} and {@link InternationalString}
 * instances) and all arguments ({@link AttributeType} instances) given to the constructor are also immutable.
 * Such immutable instances can be shared by many objects and passed between threads without synchronization.
 *
 * @author  Johann Sorel (Geomatys)
 * @author  Martin Desruisseaux (Geomatys)
 * @since   0.5
 * @version 0.5
 * @module
 *
 * @see DefaultFeature
 */
public class DefaultFeatureType extends AbstractIdentifiedType {
    /**
     * For cross-version compatibility.
     */
    private static final long serialVersionUID = -4357370600723922312L;

    /**
     * If {@code true}, the feature type acts as an abstract super-type.
     *
     * @see #isAbstract()
     */
    private final boolean isAbstract;

    /**
     * {@code true} if this feature type contains only attributes constrained to the [1 … 1] cardinality,
     * or operations.
     *
     * @see #isSimple()
     */
    private transient boolean isSimple;

    /**
     * The direct parents of this feature type, or an empty set if none.
     *
     * @see #getSuperTypes()
     */
    private final Set<DefaultFeatureType> superTypes;

    /**
     * The names of all parents of this feature type, including parents of parents. This is used
     * for a more efficient implementation of {@link #isAssignableFrom(DefaultFeatureType)}.
     *
     * @see #isAssignableFrom(DefaultFeatureType)
     */
    private transient Set<GenericName> assignableTo;

    /**
     * Any feature operation, any feature attribute type and any feature association role
     * that carries characteristics of a feature type.
     *
     * @see #getProperties(boolean)
     */
    private final List<PropertyType> properties;

    /**
     * A lookup table for fetching properties by name, including the properties from super-types.
     * This map shall not be modified after construction.
     *
     * @see #getProperty(String)
     */
    private transient Map<String, PropertyType> byName;

    /**
     * Indices of properties in an array of properties similar to {@link #properties},
     * but excluding operations. This map includes the properties from the super-types.
     *
     * The size of this map may be smaller than the {@link #byName} size.
     * This map shall not be modified after construction.
     */
    private transient Map<String, Integer> indices;

    /**
     * Constructs a feature type from the given properties. The identification map is given unchanged to
     * the {@linkplain AbstractIdentifiedType#AbstractIdentifiedType(Map) super-class constructor}.
     * The following table is a reminder of main (not all) recognized map entries:
     *
     * <table class="sis">
     *   <caption>Recognized map entries (non exhaustive list)</caption>
     *   <tr>
     *     <th>Map key</th>
     *     <th>Value type</th>
     *     <th>Returned by</th>
     *   </tr>
     *   <tr>
     *     <td>{@value org.apache.sis.feature.AbstractIdentifiedType#NAME_KEY}</td>
     *     <td>{@link GenericName} or {@link String}</td>
     *     <td>{@link #getName()}</td>
     *   </tr>
     *   <tr>
     *     <td>{@value org.apache.sis.feature.AbstractIdentifiedType#DEFINITION_KEY}</td>
     *     <td>{@link InternationalString} or {@link String}</td>
     *     <td>{@link #getDefinition()}</td>
     *   </tr>
     *   <tr>
     *     <td>{@value org.apache.sis.feature.AbstractIdentifiedType#DESIGNATION_KEY}</td>
     *     <td>{@link InternationalString} or {@link String}</td>
     *     <td>{@link #getDesignation()}</td>
     *   </tr>
     *   <tr>
     *     <td>{@value org.apache.sis.feature.AbstractIdentifiedType#DESCRIPTION_KEY}</td>
     *     <td>{@link InternationalString} or {@link String}</td>
     *     <td>{@link #getDescription()}</td>
     *   </tr>
     * </table>
     *
     * <div class="warning"><b>Warning:</b> In a future SIS version, the type of array elements may be
     * changed to {@code org.opengis.feature.FeatureType} and {@code org.opengis.feature.PropertyType}.
     * This change is pending GeoAPI revision. In the meantime, make sure that the {@code properties}
     * array contains only attribute types, association roles or operations, <strong>not</strong> other
     * feature types since the later are not properties in the ISO sense.</div>
     *
     * @param identification The name and other information to be given to this feature type.
     * @param isAbstract     If {@code true}, the feature type acts as an abstract super-type.
     * @param superTypes     The parents of this feature type, or {@code null} or empty if none.
     * @param properties     Any feature operation, any feature attribute type and any feature
     *                       association role that carries characteristics of a feature type.
     */
    public DefaultFeatureType(final Map<String,?> identification, final boolean isAbstract,
            final DefaultFeatureType[] superTypes, final AbstractIdentifiedType... properties)
    {
        super(identification);
        ArgumentChecks.ensureNonNull("properties", properties);
        this.isAbstract = isAbstract;
        this.superTypes = (superTypes == null) ? Collections.<DefaultFeatureType>emptySet() :
                          CollectionsExt.<DefaultFeatureType>immutableSet(true, superTypes);
<<<<<<< HEAD
        this.characteristics = (List) UnmodifiableArrayList.wrap(Arrays.copyOf(
                characteristics, characteristics.length, DefaultAttributeType[].class));
        byName = byName(this.characteristics);
=======
        switch (properties.length) {
            case 0:  this.properties = Collections.emptyList(); break;
            case 1:  this.properties = Collections.singletonList((PropertyType) properties[0]); break;
            default: this.properties = UnmodifiableArrayList.wrap(Arrays.copyOf(properties, properties.length, PropertyType[].class)); break;
        }
        computeTransientFields();
    }

    /**
     * Invoked on deserialization for restoring the {@link #byName} and other transient fields.
     *
     * @param  in The input stream from which to deserialize a feature type.
     * @throws IOException If an I/O error occurred while reading or if the stream contains invalid data.
     * @throws ClassNotFoundException If the class serialized on the stream is not on the classpath.
     */
    private void readObject(final ObjectInputStream in) throws IOException, ClassNotFoundException {
        in.defaultReadObject();
        computeTransientFields();
>>>>>>> 5379877d
    }

    /**
     * Computes all transient fields ({@link #assignableTo}, {@link #byName}, {@link #indices}, {@link #isSimple}).
     *
     * <p>As a side effect, this method checks for missing or duplicated names.</p>
     *
     * @throws IllegalArgumentException if two properties have the same name.
     */
    private void computeTransientFields() {
        final int capacity = Containers.hashMapCapacity(properties.size());
        isSimple     = true;
        byName       = new LinkedHashMap<>(capacity);
        indices      = new HashMap<>(capacity);
        assignableTo = new HashSet<>(4);
        assignableTo.add(getName());
        scanPropertiesFrom(this);
        byName       = CollectionsExt.unmodifiableOrCopy(byName);
        indices      = CollectionsExt.unmodifiableOrCopy(indices);
        assignableTo = CollectionsExt.unmodifiableOrCopy(assignableTo);
    }

    /**
     * Computes the transient fields using the non-transient information in the given {@code source}.
     * This method invokes itself recursively in order to use the information provided in super-types.
     */
    private void scanPropertiesFrom(final DefaultFeatureType source) {
        /*
         * Process all super-types before to process the given type. The intend is to have the
         * super-types properties indexed before the sub-types ones in the 'indices' map.
         */
        for (final DefaultFeatureType parent : source.getSuperTypes()) {
            if (assignableTo.add(parent.getName())) {
                scanPropertiesFrom(parent);
            }
        }
        int index = -1;
        Map<DefaultFeatureType,Boolean> done = null;
        for (final PropertyType property : source.properties) {
            ArgumentChecks.ensureNonNullElement("properties", ++index, property);
            /*
             * Fill the (name, property) map with opportunist verification of argument validity.
             */
            final String name = toString(property.getName(), source, index);
            final PropertyType previous = byName.put(name, property);
            if (previous != null) {
                if (done == null) {
                    done = new IdentityHashMap<>(4); // Guard against infinite recursivity.
                }
                if (!isAssignableIgnoreName(previous, property, done)) {
                    final GenericName owner = ownerOf(previous);
                    throw new IllegalArgumentException(Errors.format(Errors.Keys.PropertyAlreadyExists_2,
                            (owner != null) ? owner : "?", name));
                }
                done.clear();
            }
            /*
             * Fill the (name, indice) map. Values are indices that the property elements would have
             * in a flat array. This block also opportunistically check if the FeatureType is "simple".
             */
            final int maximumOccurs;
            if (property instanceof DefaultAttributeType<?>) { // TODO: check for AttributeType instead (after GeoAPI upgrade).
                maximumOccurs = ((DefaultAttributeType<?>) property).getMaximumOccurs();
                if (isSimple && ((DefaultAttributeType<?>) property).getMinimumOccurs() != maximumOccurs) {
                    isSimple = false;
                }
            } else if (property instanceof FieldType) { // TODO: check for AssociationRole instead (after GeoAPI upgrade).
                maximumOccurs = ((FieldType) property).getMaximumOccurs();
                isSimple = false;
            } else {
                continue; // For feature operations, maximumOccurs is implicitly 0.
            }
            if (maximumOccurs != 0) {
                isSimple &= (maximumOccurs == 1);
                indices.put(name, indices.size());
            }
        }
    }

    /**
     * Returns the name of the feature which defines the given property, or {@code null} if not found.
     * This method is for information purpose when producing an error message - its implementation does
     * not need to be efficient.
     */
    private GenericName ownerOf(final PropertyType property) {
        if (properties.contains(property)) {
            return getName();
        }
        for (final DefaultFeatureType type : superTypes) {
            final GenericName owner = type.ownerOf(property);
            if (owner != null) {
                return owner;
            }
        }
        return null;
    }

    /**
     * Returns the string representation of the given name, making sure that the name is non-null
     * and the string non-empty. This method is used for checking argument validity.
     *
     * @param name   The name for which to get the string representation.
     * @param source The feature which contains the property (typically {@code this}).
     * @param index  Index of the property having the given name.
     */
    private String toString(final GenericName name, final DefaultFeatureType source, final int index) {
        short key = Errors.Keys.MissingValueForProperty_1;
        if (name != null) {
            final String s = name.toString();
            if (!s.isEmpty()) {
                return s;
            }
            key = Errors.Keys.EmptyProperty_1;
        }
        final StringBuilder b = new StringBuilder(30);
        if (source != this) {
            b.append(source.getName()).append('.');
        }
        throw new IllegalArgumentException(Errors.format(key,
                b.append("properties[").append(index).append("].name").toString()));
    }


    // -------- END OF CONSTRUCTORS ------------------------------------------------------------------------------


    /**
     * Returns {@code true} if the feature type acts as an abstract super-type.
     *
     * @return {@code true} if the feature type acts as an abstract super-type.
     */
    public boolean isAbstract() {
        return isAbstract;
    }

    /**
     * Returns {@code true} if this feature type contains only attributes constrained to the [1 … 1] cardinality,
     * or operations. Such feature types can be handled as a {@link org.opengis.util.Record}s.
     *
     * @return {@code true} if this feature type contains only simple attributes or operations.
     */
    public boolean isSimple() {
        return isSimple;
    }

    /**
     * Returns {@code true} if this type may be the same or a super-type of the given type, using only
     * the name as a criterion. This is a faster check than {@link #isAssignableFrom(DefaultFeatureType)}
     */
    final boolean maybeAssignableFrom(final DefaultFeatureType type) {
        return type.assignableTo.contains(getName());
    }

    /**
     * Returns {@code true} if this type is same or a super-type of the given type.
     * The check is based mainly on the feature type {@linkplain #getName() name}, which should be unique.
     * However as a safety, this method also checks that all properties in this feature type is assignable
     * from a property of the same name in the given type.
     *
     * @param  type The type to be checked.
     * @return {@code true} if instances of the given type can be assigned to association of this type.
     */
    public boolean isAssignableFrom(final DefaultFeatureType type) {
        if (type == this) {
            return true; // Optimization for a common case.
        }
        ArgumentChecks.ensureNonNull("type", type);
        return maybeAssignableFrom(type) && isAssignableIgnoreName(type, new IdentityHashMap<>(4));
    }

    /**
     * Return {@code true} if all properties in this type are also properties in the given type.
     * This method does not compare the names — this verification is presumed already done by the caller.
     *
     * @param type The type to check.
     * @param done An initially empty map to be used for avoiding infinite recursivity.
     */
    private boolean isAssignableIgnoreName(final DefaultFeatureType type, final Map<DefaultFeatureType,Boolean> done) {
        if (done.put(this, Boolean.TRUE) == null) {
            /*
             * Ensures that all properties defined in this feature type is also defined
             * in the given property, and that the former is assignable from the later.
             */
            for (final Map.Entry<String, PropertyType> entry : byName.entrySet()) {
                final PropertyType other = type.getProperty(entry.getKey());
                if (other == null || !isAssignableIgnoreName(entry.getValue(), other, done)) {
                    return false;
                }
            }
        }
        return true;
    }

    /**
     * Returns {@code true} if instances of the {@code other} type are assignable to the given {@code base} type.
     * This method does not compare the names — this verification is presumed already done by the caller.
     */
    private static boolean isAssignableIgnoreName(final PropertyType base, final PropertyType other,
            final Map<DefaultFeatureType,Boolean> done)
    {
        if (base != other) {
            /*
             * TODO: DefaultAttributeType and DefaultAssociationRole to be replaced by GeoAPI interfaces
             *       (pending GeoAPI review).
             */
            if (base instanceof DefaultAttributeType<?>) {
                if (!(other instanceof DefaultAttributeType<?>)) {
                    return false;
                }
                final DefaultAttributeType<?> p0 = (DefaultAttributeType<?>) base;
                final DefaultAttributeType<?> p1 = (DefaultAttributeType<?>) other;
                if (!p0.getValueClass().isAssignableFrom(p1.getValueClass()) ||
                     p0.getMinimumOccurs() > p1.getMinimumOccurs() ||
                     p0.getMaximumOccurs() < p1.getMaximumOccurs())
                {
                    return false;
                }
            }
            if (base instanceof DefaultAssociationRole) {
                if (!(other instanceof DefaultAssociationRole)) {
                    return false;
                }
                final DefaultAssociationRole p0 = (DefaultAssociationRole) base;
                final DefaultAssociationRole p1 = (DefaultAssociationRole) other;
                if (p0.getMinimumOccurs() > p1.getMinimumOccurs() ||
                    p0.getMaximumOccurs() < p1.getMaximumOccurs())
                {
                    return false;
                }
                final DefaultFeatureType f0 = p0.getValueType();
                final DefaultFeatureType f1 = p1.getValueType();
                if (!f0.maybeAssignableFrom(f1) || !f0.isAssignableIgnoreName(f1, done)) {
                    return false;
                }
            }
        }
        return true;
    }

    /**
     * Returns the direct parents of this feature type.
     *
     * <div class="warning"><b>Warning:</b>
     * The type of list elements will be changed to {@code FeatureType} if and when such interface
     * will be defined in GeoAPI.</div>
     *
     * @return The parents of this feature type, or an empty set if none.
     */
    public Set<DefaultFeatureType> getSuperTypes() {
        return superTypes;
    }

    /**
     * Returns any feature operation, any feature attribute type and any feature association role that
     * carries characteristics of a feature type. The returned collection will include the properties
     * inherited from the {@link #getSuperTypes() super-types} only if {@code includeSuperTypes} is
     * {@code true}.
     *
     * <div class="warning"><b>Warning:</b>
     * The type of list elements will be changed to {@code PropertyType} if and when such interface
     * will be defined in GeoAPI.</div>
     *
     * @param  includeSuperTypes {@code true} for including the properties inherited from the super-types,
     *         or {@code false} for returning only the properties defined explicitely in this type.
     * @return Feature operation, attribute type and association role that carries characteristics of this
     *         feature type (not including parent types).
     */
    public Collection<AbstractIdentifiedType> getProperties(final boolean includeSuperTypes) {
        // TODO: temporary cast to be removed after we upgraded GeoAPI.
        return (Collection) (includeSuperTypes ? byName.values() : properties);
    }

    /**
     * Returns the attribute, operation or association role for the given name.
     *
     * @param  name The name of the property to search.
     * @return The property for the given name, or {@code null} if none.
     */
    final PropertyType getProperty(final String name) {
        return byName.get(name);
    }

    /**
     * Returns the number of attributes and features (not operations) that instance will have
     * if all attributes are handled as simple attributes (maximum occurrences of 1).
     */
    final int getInstanceSize() {
        return indices.size();
    }

    /**
     * Returns a hash code value for this feature type.
     *
     * @return {@inheritDoc}
     */
    @Override
    public int hashCode() {
        return super.hashCode() + superTypes.hashCode() + 37*properties.hashCode();
    }

    /**
     * Compares this feature type with the given object for equality.
     *
     * @return {@inheritDoc}
     */
    @Override
    public boolean equals(final Object obj) {
        if (obj == this) {
            return true;
        }
        if (super.equals(obj)) {
            final DefaultFeatureType that = (DefaultFeatureType) obj;
            return isAbstract == that.isAbstract &&
                   superTypes.equals(that.superTypes) &&
                   properties.equals(that.properties);
        }
        return false;
    }
}<|MERGE_RESOLUTION|>--- conflicted
+++ resolved
@@ -202,11 +202,6 @@
         this.isAbstract = isAbstract;
         this.superTypes = (superTypes == null) ? Collections.<DefaultFeatureType>emptySet() :
                           CollectionsExt.<DefaultFeatureType>immutableSet(true, superTypes);
-<<<<<<< HEAD
-        this.characteristics = (List) UnmodifiableArrayList.wrap(Arrays.copyOf(
-                characteristics, characteristics.length, DefaultAttributeType[].class));
-        byName = byName(this.characteristics);
-=======
         switch (properties.length) {
             case 0:  this.properties = Collections.emptyList(); break;
             case 1:  this.properties = Collections.singletonList((PropertyType) properties[0]); break;
@@ -225,7 +220,6 @@
     private void readObject(final ObjectInputStream in) throws IOException, ClassNotFoundException {
         in.defaultReadObject();
         computeTransientFields();
->>>>>>> 5379877d
     }
 
     /**
@@ -393,7 +387,8 @@
             return true; // Optimization for a common case.
         }
         ArgumentChecks.ensureNonNull("type", type);
-        return maybeAssignableFrom(type) && isAssignableIgnoreName(type, new IdentityHashMap<>(4));
+        return maybeAssignableFrom(type) && isAssignableIgnoreName(type,
+                new IdentityHashMap<DefaultFeatureType,Boolean>(4));
     }
 
     /**
