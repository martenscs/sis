--- conflicted
+++ resolved
@@ -28,11 +28,7 @@
   <parent>
     <groupId>org.apache.sis</groupId>
     <artifactId>core</artifactId>
-<<<<<<< HEAD
-    <version>0.4-jdk6-SNAPSHOT</version>
-=======
-    <version>0.5-jdk7-SNAPSHOT</version>
->>>>>>> 20e60cc1
+    <version>0.5-jdk6-SNAPSHOT</version>
   </parent>
 
 
