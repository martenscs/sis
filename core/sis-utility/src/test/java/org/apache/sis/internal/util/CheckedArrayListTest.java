--- conflicted
+++ resolved
@@ -93,10 +93,7 @@
      */
     @Test
     public void testAddWrongType() {
-<<<<<<< HEAD
-        final CheckedArrayList list = new CheckedArrayList<String>(String.class);
-=======
-        final CheckedArrayList<String> list = new CheckedArrayList<>(String.class);
+        final CheckedArrayList<String> list = new CheckedArrayList<String>(String.class);
         final String message = testAddWrongType(list);
         assertTrue("element", message.contains("element"));
         assertTrue("Integer", message.contains("Integer"));
@@ -109,7 +106,6 @@
      */
     @SuppressWarnings({"unchecked","rawtypes"})
     private static String testAddWrongType(final List list) {
->>>>>>> 80a912e5
         try {
             list.add(Integer.valueOf(4));
             fail("Shall not be allowed to add an integer to the list.");
@@ -125,7 +121,7 @@
     @Test
     @DependsOnMethod("testAddWrongType")
     public void testAddWrongTypeToSublist() {
-        final CheckedArrayList<String> list = new CheckedArrayList<>(String.class);
+        final CheckedArrayList<String> list = new CheckedArrayList<String>(String.class);
         assertTrue(list.add("One"));
         assertTrue(list.add("Two"));
         assertTrue(list.add("Three"));
