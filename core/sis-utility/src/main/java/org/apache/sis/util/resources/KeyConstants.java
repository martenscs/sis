--- conflicted
+++ resolved
@@ -88,11 +88,7 @@
                         names[index] = field.getName();
                     }
                 }
-<<<<<<< HEAD
-            } catch (Exception e) { // (ReflectiveOperationException) on JDK7
-=======
             } catch (IllegalAccessException e) {
->>>>>>> 8baf8909
                 names = CharSequences.EMPTY_ARRAY;
             }
             keys = ArraysExt.resize(names, length);
