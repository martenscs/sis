/*
 * Licensed to the Apache Software Foundation (ASF) under one or more
 * contributor license agreements.  See the NOTICE file distributed with
 * this work for additional information regarding copyright ownership.
 * The ASF licenses this file to You under the Apache License, Version 2.0
 * (the "License"); you may not use this file except in compliance with
 * the License.  You may obtain a copy of the License at
 *
 *     http://www.apache.org/licenses/LICENSE-2.0
 *
 * Unless required by applicable law or agreed to in writing, software
 * distributed under the License is distributed on an "AS IS" BASIS,
 * WITHOUT WARRANTIES OR CONDITIONS OF ANY KIND, either express or implied.
 * See the License for the specific language governing permissions and
 * limitations under the License.
 */
package org.apache.sis.util.logging;

import java.io.PrintWriter;
import java.io.StringWriter;
import java.io.IOException;
import java.text.FieldPosition;
import java.text.MessageFormat;
import java.text.SimpleDateFormat;
import java.util.Date;
import java.util.TimeZone;
import java.util.Locale;
import java.util.Arrays;
import java.util.TreeMap;
import java.util.SortedMap;
import java.util.Comparator;
import java.util.ResourceBundle;
import java.util.logging.*;
import org.apache.sis.internal.system.OS;
import org.apache.sis.internal.util.X364;
import org.apache.sis.io.IO;
import org.apache.sis.io.LineAppender;
import org.apache.sis.util.ArgumentChecks;
import org.apache.sis.util.CharSequences;
import org.apache.sis.util.Configuration;
import org.apache.sis.util.Debug;

// Related to JDK7
import org.apache.sis.internal.jdk7.JDK7;


/**
 * A formatter writing log messages on a single line. Compared to the JDK {@link SimpleFormatter},
 * this formatter uses only one line per message instead of two. For example messages formatted by
 * {@code MonolineFormatter} may look like:
 *
 * <blockquote><table style="color:white; background:black" class="compact">
 * <tr><td><code>00:01</code></td><td style="background:blue"><code>CONFIG</code></td>
 *     <td><code><b>[MyApplication]</b> Read configuration from “my-application/setup.xml”.</code></td></tr>
 * <tr><td><code>00:03</code></td><td style="background:green"><code>INFO</code></td>
 *     <td><code><b>[DirectEpsgFactory]</b> Connected to the EPSG database version 6.9 on JavaDB 10.8.</code></td></tr>
 * <tr><td><code>00:12</code></td><td style="background:goldenrod"><code>WARNING</code></td>
 *     <td><code><b>[DefaultTemporalExtent]</b> This operation requires the “sis-temporal” module.</code></td></tr>
 * </table></blockquote>
 *
 * By default, {@code MonolineFormatter} shows only the level and the message. One or two additional
 * fields can be inserted between the level and the message if the {@link #setTimeFormat(String)} or
 * {@link #setSourceFormat(String)} methods are invoked with o non-null argument. Examples:
 *
 * <ul>
 *   <li>{@code setTimeFormat("HH:mm:ss")} for formatting the time like {@code 00:00:04"},
 *       as time elapsed since the {@code MonolineFormatter} creation time.</li>
 *   <li>{@code setSourceFormat("logger:long")} for formatting the full logger name
 *       (e.g. {@code "org.apache.sis.storage.netcdf"}).</li>
 *   <li>{@code setSourceFormat("class:short")} for formatting the short class name,
 *       without package (e.g. {@code "NetcdfStore"}).</li>
 * </ul>
 *
 * {@section Configuration from <code>logging.properties</code>}
 * The format can also be set from the {@code jre/lib/logging.properties} file.
 * For example, user can cut and paste the following properties into {@code logging.properties}:
 *
 * {@preformat text
 *     ###########################################################################
 *     # Properties for the apache.sis.org's MonolineFormatter.
 *     # By default, the monoline formatter display only the level
 *     # and the message. Additional fields can be specified here:
 *     #
 *     #  time:   If set, writes the time elapsed since the initialization.
 *     #          The argument specifies the output pattern. For example, the
 *     #          pattern "HH:mm:ss.SSSS" displays the hours, minutes, seconds
 *     #          and milliseconds.
 *     #
 *     #  source: If set, writes the source logger name or the source class name.
 *     #          Valid argument values are "none", "logger:short", "logger:long",
 *     #          "class:short" and "class:long".
 *     ###########################################################################
 *     org.apache.sis.util.logging.MonolineFormatter.time = HH:mm:ss.SSS
 *     org.apache.sis.util.logging.MonolineFormatter.source = class:short
 * }
 *
 * See {@link #setTimeFormat(String)} and {@link #setSourceFormat(String)} for more information about the
 * above {@code time} and {@code source} properties. Encoding and logging level are configured separately,
 * typically on the JDK {@link ConsoleHandler} like below:
 *
 * {@preformat text
 *     java.util.logging.ConsoleHandler.encoding = UTF-8
 *     java.util.logging.ConsoleHandler.level = FINE
 * }
 *
 * {@section Thread safety}
 * The same {@code MonolineFormatter} instance can be safely used by many threads without synchronization
 * on the part of the caller. Subclasses should make sure that any overridden methods remain safe to call
 * from multiple threads.
 *
 * @author  Martin Desruisseaux (Geomatys)
 * @since   0.3 (derived from geotk-2.0)
 * @version 0.4
 * @module
 *
 * @see SimpleFormatter
 * @see Handler#setFormatter(Formatter)
 */
public class MonolineFormatter extends Formatter {
    /** Do not format source class name.       */ private static final int NO_SOURCE    = 0;
    /** Format the source logger without base. */ private static final int LOGGER_SHORT = 1;
    /** Format the source logger only.         */ private static final int LOGGER_LONG  = 2;
    /** Format the class name without package. */ private static final int CLASS_SHORT  = 3;
    /** Format the fully qualified class name. */ private static final int CLASS_LONG   = 4;

    /**
     * The label to use in the {@code logging.properties} for setting the source format.
     */
    private static final String[] FORMAT_LABELS = new String[5];
    static {
        FORMAT_LABELS[LOGGER_SHORT] = "logger:short";
        FORMAT_LABELS[LOGGER_LONG ] = "logger:long";
        FORMAT_LABELS[ CLASS_SHORT] = "class:short";
        FORMAT_LABELS[ CLASS_LONG ] = "class:long";
    }

    /**
     * Log records at level below this threshold will be printed in faint color.
     * Logs records at this level or above will be printed in normal color.
     * This threshold is set to the default level of console handlers.
     */
    private static final Level LEVEL_THRESHOLD = Level.INFO;

    /**
     * A comparator for logging level. This comparator sorts finest levels first and severe levels last.
     */
    private static final Comparator<Level> COMPARATOR = new Comparator<Level>() {
        @Override public int compare(final Level l1, final Level l2) {
            // We can't just return (i1 - i2) because some levels are
            // Integer.MIN_VALUE or Integer.MAX_VALUE, which cause overflow.
            final int i1 = l1.intValue();
            final int i2 = l2.intValue();
            if (i1 < i2) return -1;
            if (i1 > i2) return +1;
            return 0;
        }
    };

    /**
     * Whether the logging level should be visible or not.
     * We do not provide the option to hide the levels for now.
     */
    private static final boolean SHOW_LEVEL = true;

    /**
     * Minimal number of stack trace elements to print before and after the "interesting" elements.
     * The "interesting" elements are the first stack trace elements, and the element which point
     * to the method that produced the log record.
     *
     * @see #printAbridged(Throwable, Appendable, String, String, String, String)
     */
    private static final int CONTEXT_STACK_TRACE_ELEMENTS = 2;

    /**
     * The string to write on the left side of the first line of every log records.
     * The default value is an empty string. This field can not be null.
     *
     * @see #getHeader()
     * @see #setHeader(String)
     */
    private String header = "";

    /**
     * The colors to apply, or {@code null} if none.
     *
     * @see #colors()
     */
    private SortedMap<Level,X364> colors;

    /**
     * {@code true} if the faint X.364 code is supported.
     * On MacOS, faint colors produce bad output.
     */
    private final boolean faintSupported;

    /**
     * Numerical values of levels for which to apply colors in increasing order.
     * Computed from {@link #colors} when first needed or when the color map changes.
     */
    private transient int[] colorLevels;

    /**
     * X3.64 sequences of colors matching the levels declared in {@link #colorLevels}.
     * Computed from {@link #colors} when first needed or when the color map changes.
     */
    private transient String[] colorSequences;

    /**
     * The minimum amount of characters to use for writing logging level before the message.
     * If the logging level is shorter, remaining characters will be padded with spaces.
     * This is used in order to align the messages.
     *
     * @see #levelWidth(Level)
     */
    private final int levelWidth;

    /**
     * Time of {@code MonolineFormatter} creation, in milliseconds elapsed since January 1, 1970.
     */
    private final long startMillis;

    /**
     * The format to use for formatting elapsed time, or {@code null} if there is none.
     */
    private SimpleDateFormat timeFormat;

    /**
     * The message format, or {@code null} if not yet created.
     */
    private transient MessageFormat messageFormat;

    /**
     * Value of the last call to {@link MessageFormat#applyPattern(String)}. Saved in order to avoid
     * calling {@code applyPattern(String)} in the common case where the same message is logged many
     * times with different arguments.
     */
    private transient String messagePattern;

    /**
     * One of the following constants: {@link #NO_SOURCE}, {@link #LOGGER_SHORT},
     * {@link #LOGGER_LONG}, {@link #CLASS_SHORT} or {@link #CLASS_LONG}.
     */
    private int sourceFormat = NO_SOURCE;

    /**
     * Buffer for formatting messages. We will reuse this buffer in order to reduce memory allocations.
     * This is the buffer used internally by {@link #writer}.
     *
     * <p>This buffer is also arbitrarily chosen as our synchronization lock. The rational is that all
     * operations on {@code StringBuffer} are synchronized anyway. So by reusing it for our lock, we
     * will take only one monitor instead of two.</p>
     */
    private final StringBuffer buffer;

    /**
     * The line writer. This object transforms all {@code "\r"}, {@code "\n"} or {@code "\r\n"}
     * occurrences into a single line separator. This line separator will include space for the
     * left margin, if needed.
     */
    private final LineAppender writer;

    /**
     * The printer wrapping the {@link #writer}. This is used for {@link Throwable#printStackTrace(PrintWriter)} calls.
     * We don't use the printer for other usage in order to avoid unnecessary indirections and synchronizations.
     */
    private final PrintWriter printer;

    /**
     * Constructs a default {@code MonolineFormatter}.
     *
     * {@section Auto-configuration from the handler}
     * Formatters are often associated to a particular handler. If this handler is known, giving it at
     * construction time can help this formatter to configure itself. This handler is only a hint - it
     * will not be modified, and no reference to that handler will be kept by this constructor.
     *
     * @param handler The handler to be used with this formatter, or {@code null} if unknown.
     *
     * @see Handler#setFormatter(Formatter)
     */
    public MonolineFormatter(final Handler handler) {
        this.startMillis = System.currentTimeMillis();
        /*
         * The length of the widest standard level name that may be displayed according current handler setting.
         * If a larger label is to be printed, this class will adjust itself but the visual alignment with
         * previous or next record may be broken.
         */
        levelWidth = levelWidth((handler != null) ? handler.getLevel() : null);
        /*
         * Configures this formatter according the properties, if any.
         */
        final LogManager manager = LogManager.getLogManager();
        final String classname = MonolineFormatter.class.getName();
        header = manager.getProperty(classname + ".header");
        if (header == null) {
            header = "";
        }
        try {
            timeFormat(manager.getProperty(classname + ".time"));
        } catch (IllegalArgumentException exception) {
            Logging.configurationException(MonolineFormatter.class, "<init>", exception);
        }
        try {
            sourceFormat(manager.getProperty(classname + ".source"));
        } catch (IllegalArgumentException exception) {
            Logging.configurationException(MonolineFormatter.class, "<init>", exception);
        }
        /*
         * Applies the default set of colors only if the handler is writing to the console.
         * Note that we do not check for a non-null System.console() because we are writing
         * to System.err, which may be the console even when System.console() returns null.
         * Even in the case where System.err is redirected to a file, this is typically for
         * printing in an other console (e.g. using the Unix "tail" command).
         */
        if (handler instanceof ConsoleHandler && X364.isAnsiSupported()) {
            resetLevelColors();
        }
        faintSupported = OS.current() != OS.MAC_OS;
        /*
         * Creates the buffer and the printer. We will expand the tabulations with 4 characters.
         * This apply to the stack trace formatted by Throwable.printStackTrace(PrintWriter);
         * The default (8 characters) is a little bit too wide...
         */
        final StringWriter str = new StringWriter();
        writer  = new LineAppender(str, JDK7.lineSeparator(), true);
        buffer  = str.getBuffer().append(header);
        printer = new PrintWriter(IO.asWriter(writer));
        writer.setTabulationWidth(4);
    }

    /**
     * Returns the length of the widest level name, taking in account only the standard levels
     * equals or greater then the given threshold.
     */
    static int levelWidth(final Level threshold) {
        int levelWidth = 0;
loop:   for (int i=0; ; i++) {
            final Level c;
            switch (i) {
                case 0: c = Level.SEVERE;  break;
                case 1: c = Level.WARNING; break;
                case 2: c = Level.INFO;    break;
                case 3: c = Level.CONFIG;  break;
                case 4: c = Level.FINE;    break;
                case 5: c = Level.FINER;   break;
                case 6: c = Level.FINEST;  break;
                default: break loop;
            }
            if (threshold != null && c.intValue() < threshold.intValue()) {
                break loop;
            }
            final int length = c.getLocalizedName().length();
            if (length > levelWidth) levelWidth = length;
        }
        return levelWidth;
    }

    /**
     * Returns the string to write on the left side of the first line of every log records, or {@code null} if none.
     * This is a string to be shown just before the level.
     *
     * @return The string to write on the left side of the first line of every log records, or {@code null} if none.
     */
    public String getHeader() {
        final String header;
        synchronized (buffer) {
            header = this.header;
        }
        // All other properties in MonolineFormatter are defined in such a way
        // that null means "none", so we do the same here for consistency.
        return header.isEmpty() ? null : header;
    }

    /**
     * Sets the string to write on the left side of the first line of every log records.
     *
     * @param header The string to write on the left side of the first line of every log records,
     *        or {@code null} if none.
     */
    public void setHeader(String header) {
        if (header == null) { // See comment in getHeader().
            header = "";
        }
        synchronized (buffer) {
            this.header = header;
        }
    }

    /**
     * Returns the format for elapsed time, or {@code null} if the time is not shown.
     * This method returns the pattern specified by the last call to the
     * {@link #setTimeFormat(String)} method, or the patten specified by the
     * {@code org.apache.sis.util.logging.MonolineFormatter.time} property in the
     * {@code jre/lib/logging.properties} file.
     *
     * @return The time pattern, or {@code null} if elapsed time is not formatted.
     */
    public String getTimeFormat() {
        synchronized (buffer) {
            return (timeFormat != null) ? timeFormat.toPattern() : null;
        }
    }

    /**
     * Sets the format for elapsed time, or hides the time field. The pattern must matches the
     * format specified in {@link SimpleDateFormat}, but for the time part only (no date).
     *
     * {@example The <code>"HH:mm:ss.SSS"</code> pattern will display the elapsed time in hours,
     * minutes, seconds and milliseconds.}
     *
     * @param  pattern The time pattern, or {@code null} to disable time formatting.
     * @throws IllegalArgumentException If the given pattern is invalid.
     */
    public void setTimeFormat(final String pattern) throws IllegalArgumentException {
        synchronized (buffer) {
            timeFormat(pattern);
        }
    }

    /**
     * Implementation of {@link #setTimeFormat(String)}, to be invoked also by the constructor.
     */
    private void timeFormat(String pattern) throws IllegalArgumentException {
        if (pattern == null) {
            timeFormat = null;
        } else if (timeFormat == null) {
            timeFormat = new SimpleDateFormat(pattern);
            timeFormat.setTimeZone(TimeZone.getTimeZone("UTC"));
        } else {
            timeFormat.applyPattern(pattern);
        }
    }

    /**
     * Returns the format for the source, or {@code null} is the source is not shown.
     * This method returns the source format specified by the last call to the
     * {@link #setSourceFormat(String)} method, or the format specified by the
     * {@code org.apache.sis.util.logging.MonolineFormatter.source} property in the
     * {@code jre/lib/logging.properties} file.
     *
     * @return The source format, or {@code null} if source is not formatted.
     */
    public String getSourceFormat() {
        synchronized (buffer) {
            return FORMAT_LABELS[sourceFormat];
        }
    }

    /**
     * Sets the format for displaying the source, or hides the source field.
     * The given format can be any of the following values, from more verbose to less verbose:
     *
     * <ul>
     *   <li>{@code null} for hiding the source field.</li>
     *   <li>{@code "class:long"}   for the {@linkplain LogRecord#getSourceClassName() source class name}</li>
     *   <li>{@code "logger:long"}  for the {@linkplain LogRecord#getLoggerName() logger name}</li>
     *   <li>{@code "class:short"}  for the source class name without the package part.</li>
     *   <li>{@code "logger:short"} for the logger name without the package part.</li>
     * </ul>
     *
     * The source class name usually contains the logger name since (by convention) logger
     * names are package names, but this is not mandatory neither enforced.
     *
     * @param  format The format for displaying the source, or {@code null} if the source shall not be formatted.
     * @throws IllegalArgumentException If the given argument is not one of the recognized format names.
     */
    public void setSourceFormat(final String format) throws IllegalArgumentException {
        synchronized (buffer) {
            sourceFormat(format);
        }
    }

    /**
     * Implementation of {@link #setSourceFormat(String)}, to be invoked also by the constructor.
     */
    private void sourceFormat(String format) throws IllegalArgumentException {
        if (format == null) {
            sourceFormat = NO_SOURCE;
            return;
        }
        format = CharSequences.trimWhitespaces(format).toLowerCase(Locale.US);
        for (int i=0; i<FORMAT_LABELS.length; i++) {
            if (format.equals(FORMAT_LABELS[i])) {
                sourceFormat = i;
                return;
            }
        }
        throw new IllegalArgumentException(format);
    }

    /**
     * Returns the color used for the given level, or {@code null} if none.
     * The current set of supported colors are {@code "red"}, {@code "green"}, {@code "yellow"}, {@code "blue"},
     * {@code "magenta"}, {@code "cyan"} and {@code "gray"}. This set may be extended in any future SIS version.
     *
     * @param  level The level for which to get the color.
     * @return The color for the given level, or {@code null} if none.
     */
    public String getLevelColor(final Level level) {
        synchronized (buffer) {
            if (colors != null) {
                final X364 code = colors.get(level);
                if (code != null) {
                    return code.color;
                }
            }
        }
        return null;
    }

    /**
     * Sets the color to use for the given level, or {@code null} for removing colorization.
     * This method should be invoked only if this formatter is associated to a {@link Handler}
     * writing to a terminal supporting <cite>ANSI escape codes</cite>
     * (a.k.a. ECMA-48, ISO/IEC 6429 and X3.64 standards).
     *
     * <p>The given {@code color} argument shall be one of the values documented in the
     * {@link #getLevelColor(Level)} method.</p>
     *
     * @param  level The level for which to set a new color.
     * @param  color The case-insensitive new color, or {@code null} if none.
     * @throws IllegalArgumentException If the given color is not one of the recognized values.
     */
    public void setLevelColor(final Level level, final String color) throws IllegalArgumentException {
        boolean changed = false;
        synchronized (buffer) {
            if (color != null) {
                final X364 code = X364.forColorName(color).background();
                changed = (colors().put(level, code) != code);
            } else if (colors != null) {
                changed = (colors.remove(level) != null);
                if (colors.isEmpty()) {
                    colors = null;
                }
            }
            if (changed) {
                colorLevels = null;
                colorSequences = null;
            }
        }
    }

    /**
     * Returns the {@link #colors} map, creating it if needed.
     */
    private SortedMap<Level,X364> colors() {
        if (colors == null) {
            colors = new TreeMap<Level,X364>(COMPARATOR);
        }
        return colors;
    }

    /**
     * Resets the colors to the default values. This method does not check if <cite>ANSI escape codes</cite>
     * are supported or not - this check must be done by the caller.
     */
    private void resetLevelColors() {
        final SortedMap<Level,X364> colors = colors();
        colors.clear();
        colors.put(Level.ALL,     X364.BACKGROUND_GRAY);
        colors.put(Level.CONFIG,  X364.BACKGROUND_BLUE);
        colors.put(Level.INFO,    X364.BACKGROUND_GREEN);
        colors.put(Level.WARNING, X364.BACKGROUND_YELLOW);
        colors.put(Level.SEVERE,  X364.BACKGROUND_RED);
        colors.put(PerformanceLevel.PERFORMANCE, X364.BACKGROUND_CYAN);
    }

    /**
     * Resets the colors setting to its default value.
     *
     * <ul>
     *   <li>If {@code enabled} is {@code true}, then this method defines a default set of colors.</li>
     *   <li>If {@code enabled} is {@code false}, then this method resets the formatting to plain text.</li>
     * </ul>
     *
     * This method does not check if <cite>ANSI escape codes</cite> are supported or not.
     * This check must be done by the caller.
     *
     * @param enabled {@code true} for defining a default set of colors, or {@code false} for removing all colors.
     */
    public void resetLevelColors(final boolean enabled) {
        synchronized (buffer) {
            if (enabled) {
                resetLevelColors();
            } else {
                colors = null;
                colorLevels = null;
                colorSequences = null;
            }
        }
    }

    /**
     * Gets the color for the given level. If there is no explicit color for the given level,
     * returns the color of the first level below the given one for which a color is specified.
     */
    private String colorAt(final Level level) {
        if (colorSequences == null) {
            colorSequences = new String[colors.size()];
            colorLevels = new int[colorSequences.length];
            int i = 0;
            for (final SortedMap.Entry<Level,X364> entry : colors.entrySet()) {
                colorSequences[i] = entry.getValue().background().sequence();
                colorLevels[i++]  = entry.getKey().intValue();
            }
        }
        int i = Arrays.binarySearch(colorLevels, level.intValue());
        if (i < 0) {
            i = Math.max((~i)-1, 0);  // Really tild, not minus sign.
        }
        return colorSequences[i];
    }

    /**
     * Formats the given log record and return the formatted string.
     * See the <a href="#overview">class javadoc</a> for information on the log format.
     *
     * @param  record The log record to be formatted.
     * @return A formatted log record.
     */
    @Override
    public String format(final LogRecord record) {
        final Level level = record.getLevel();
        final StringBuffer buffer = this.buffer;
        synchronized (buffer) {
            final boolean colors  = (this.colors != null);
            final boolean emphase = !faintSupported || (level.intValue() >= LEVEL_THRESHOLD.intValue());
            buffer.setLength(header.length());
            /*
             * Appends the time (e.g. "00:00:12.365"). The time pattern can be set either
             * programmatically by a call to 'setTimeFormat(…)', or in logging.properties
             * file with the "org.apache.sis.util.logging.MonolineFormatter.time" property.
             */
            if (timeFormat != null) {
                Date time = new Date(Math.max(0, record.getMillis() - startMillis));
                timeFormat.format(time, buffer, new FieldPosition(0));
                buffer.append(' ');
            }
            /*
             * Appends the level (e.g. "FINE"). We do not provide the option to turn level off for now.
             * This level will be formatted with a colorized background if ANSI escape sequences are enabled.
             */
            int margin = buffer.length();
            if (SHOW_LEVEL) {
                if (colors) {
                    buffer.append(colorAt(level));
                }
                final int offset = buffer.length();
                buffer.append(level.getLocalizedName())
                      .append(CharSequences.spaces(levelWidth - (buffer.length() - offset)));
                margin += buffer.length() - offset;
                if (colors) {
                    buffer.append(X364.BACKGROUND_DEFAULT.sequence());
                }
                buffer.append(' ');
                margin++;
            }
            /*
             * Appends the logger name or source class name, in long of short form.
             * The name may be formatted in bold characters if ANSI escape sequences are enabled.
             */
            String source;
            switch (sourceFormat) {
                case LOGGER_SHORT: // Fall through
                case LOGGER_LONG:  source = record.getLoggerName(); break;
                case CLASS_SHORT:  // Fall through
                case CLASS_LONG:   source = record.getSourceClassName(); break;
                default:           source = null; break;
            }
            if (source != null) {
                switch (sourceFormat) {
                    case LOGGER_SHORT: // Fall through
                    case CLASS_SHORT: {
                        // Works even if there is no '.' since we get -1 as index.
                        source = source.substring(source.lastIndexOf('.') + 1);
                        break;
                    }
                }
                if (colors && emphase) {
                    buffer.append(X364.BOLD.sequence());
                }
                buffer.append('[').append(source).append(']');
                if (colors && emphase) {
                    buffer.append(X364.NORMAL.sequence());
                }
                buffer.append(' ');
            }
            /*
             * Now prepare the LineAppender for the message. We set a line separator prefixed by some
             * amount of spaces in order to align message body on the column after the level name.
             */
            String bodyLineSeparator = writer.getLineSeparator();
            final String lineSeparator = System.lineSeparator();
            if (bodyLineSeparator.length() != lineSeparator.length() + margin) {
                bodyLineSeparator = lineSeparator + CharSequences.spaces(margin);
                writer.setLineSeparator(bodyLineSeparator);
            }
            if (colors && !emphase) {
                buffer.append(X364.FAINT.sequence());
            }
<<<<<<< HEAD
            buffer.append(' ');
        }
        /*
         * Now prepare the LineAppender for the message. We set a line separator prefixed by some
         * amount of spaces in order to align message body on the column after the level name.
         */
        String bodyLineSeparator = writer.getLineSeparator();
        final String lineSeparator = JDK7.lineSeparator();
        if (bodyLineSeparator.length() != lineSeparator.length() + margin) {
            bodyLineSeparator = lineSeparator + CharSequences.spaces(margin);
            writer.setLineSeparator(bodyLineSeparator);
        }
        if (colors && !emphase) {
            buffer.append(X364.FAINT.sequence());
        }
        final Throwable exception = record.getThrown();
        String message = formatMessage(record);
        int length = 0;
        if (message != null) {
            length = CharSequences.skipTrailingWhitespaces(message, 0, message.length());
        }
        /*
         * Up to this point, we wrote directly in the StringBuilder for performance reasons.
         * Now for the message part, we need to use the LineAppender in order to replace EOL
         * and tabulations.
         */
        try {
=======
            final Throwable exception = record.getThrown();
            String message = formatMessage(record);
            int length = 0;
>>>>>>> 83a6058b
            if (message != null) {
                length = CharSequences.skipTrailingWhitespaces(message, 0, message.length());
            }
            /*
             * Up to this point, we wrote directly in the StringBuilder for performance reasons.
             * Now for the message part, we need to use the LineAppender in order to replace EOL
             * and tabulations.
             */
            try {
                if (message != null) {
                    writer.append(message, 0, length);
                }
                if (exception != null) {
                    if (message != null) {
                        writer.append("\nCaused by: "); // LineAppender will replace '\n' by the system EOL.
                    }
                    if (level.intValue() >= LEVEL_THRESHOLD.intValue()) {
                        exception.printStackTrace(printer);
                    } else {
                        printAbridged(exception, writer, record.getLoggerName(),
                                record.getSourceClassName(), record.getSourceMethodName());
                    }
                }
                writer.flush();
            } catch (IOException e) {
                throw new AssertionError(e);
            }
            buffer.setLength(CharSequences.skipTrailingWhitespaces(buffer, 0, buffer.length()));
            if (colors && !emphase) {
                buffer.append(X364.NORMAL.sequence());
            }
            buffer.append(lineSeparator);
            return buffer.toString();
        }
    }

    /**
     * Returns the localized message from the given log record.
     * First this method gets the {@linkplain LogRecord#getMessage() raw message} from the given record.
     * Then there is choices:
     *
     * <ul>
     *   <li>If the given record specifies a {@linkplain LogRecord#getResourceBundle() resource bundle},
     *       then the message is used as a key for fetching the localized resources in the given bundle.</li>
     *   <li>If the given record specifies one or more {@linkplain LogRecord#getParameters() parameters}
     *       and if the message seems to use the {@link MessageFormat} syntax, then the message is formatted
     *       by {@code MessageFormat}.</li>
     * </ul>
     *
     * @param  record The log record from which to get a localized message.
     * @return The localized message.
     */
    @Override
    public String formatMessage(final LogRecord record) {
        /*
         * Same work than java.util.logging.Formatter.formatMessage(LogRecord) except for the synchronization lock,
         * the reuse of existing MessageFormat and StringBuffer instances, and not catching formatting exceptions
         * (we want to know if our messages have a problem).
         */
        String message = record.getMessage();
        ResourceBundle resources = record.getResourceBundle();
        if (resources != null) {
            message = resources.getString(message);
        }
        final Object parameters[] = record.getParameters();
        if (parameters != null && parameters.length != 0) {
            int i = message.indexOf('{');
            if (i >= 0 && ++i < message.length()) {
                final char c = message.charAt(i);
                if (c >= '0' && c <= '9') {
                    synchronized (buffer) {
                        if (messageFormat == null) {
                            messageFormat = new MessageFormat(message);
                        } else if (!message.equals(messagePattern)) {
                            messageFormat.applyPattern(message);
                        }
                        messagePattern = message;
                        final int base = buffer.length();
                        try {
                            message = messageFormat.format(parameters, buffer, new FieldPosition(0)).substring(base);
                        } finally {
                            buffer.setLength(base);
                        }
                    }
                }
            }
        }
        return message;
    }

    /**
     * Prints an abridged stack trace. This method is invoked when the record is logged at
     * at low logging level (typically less than {@link Level#INFO}).
     *
     * @param exception         The exception to be logged.
     * @param writer            Where to print the stack trace.
     * @param loggerName        The name of the logger when the log will be sent.
     * @param sourceClassName   The name of the class that emitted the log.
     * @param sourceMethodName  The name of the method that emitted the log.
     */
    private static void printAbridged(Throwable exception, final Appendable writer,
            final String loggerName, final String sourceClassName, final String sourceMethodName) throws IOException
    {
        StackTraceElement previous = null;
        // Arbitrary limit of 10 causes to format.
        for (int numCauses=0; numCauses<10; numCauses++) {
            final StackTraceElement[] trace = exception.getStackTrace();
            /*
             * Find the index of the stack trace element where the log has been produced.
             * If no exact match is found, some heuristic is applied (the first element
             * from the same class, or the first element from the logger package). If no
             * approximative match is found, then the default value is the last element.
             */
            int logProducer = trace.length;
            boolean useLoggerName = (loggerName != null), useClassName = true;
            for (int i=0; i<trace.length; i++) {
                final StackTraceElement element = trace[i];
                final String classname = element.getClassName();
                if (classname != null) {
                    if (useLoggerName && classname.startsWith(loggerName)) {
                        logProducer = i;
                        useLoggerName = false;
                    }
                    if (classname.contains(sourceClassName)) {
                        final String m = element.getMethodName();
                        if (m != null && m.equals(sourceMethodName)) {
                            logProducer = i;
                            break;
                        }
                        if (useClassName) {
                            logProducer = i;
                            useClassName = false;
                        }
                        useLoggerName = false;
                    }
                }
            }
            /*
             * If the stack trace element pointed by 'logProducer' is the same one than
             * during the previous iteration, it is not worth to print those elements again.
             */
            int stopIndex = trace.length;
            if (logProducer < stopIndex) {
                final StackTraceElement element = trace[logProducer];
                if (element.equals(previous)) {
                    stopIndex = CONTEXT_STACK_TRACE_ELEMENTS;
                }
                previous = element;
            }
            stopIndex = Math.min(logProducer + (CONTEXT_STACK_TRACE_ELEMENTS + 1), stopIndex);
            /*
             * Now format the exception, then redo the loop for the cause (if any).
             */
            writer.append(String.valueOf(exception)).append('\n'); // LineAppender will replace '\n' by the system EOL.
            for (int i=0; i<stopIndex; i++) {
                if (i == CONTEXT_STACK_TRACE_ELEMENTS) {
                    final int numToSkip = (logProducer - 2*CONTEXT_STACK_TRACE_ELEMENTS);
                    if (numToSkip > 1) {
                        more(writer, numToSkip, true);
                        i += numToSkip;
                    }
                }
                if (i == logProducer) {
                    writer.append("  →");
                }
                writer.append("\tat ").append(String.valueOf(trace[i])).append('\n');
            }
            more(writer, trace.length - stopIndex, false);
            exception = exception.getCause();
            if (exception == null) break;
            writer.append("Caused by: ");
        }
    }

    /**
     * Formats the number of stack trace elements that where skipped.
     */
    private static void more(final Appendable writer, final int numToSkip, final boolean con) throws IOException {
        if (numToSkip > 0) {
            writer.append("... ").append(String.valueOf(numToSkip)).append(" more");
            if (con) {
                writer.append(" ...");
            }
            writer.append('\n'); // LineAppender will replace '\n' by the system EOL.
        }
    }

    /**
     * Installs a {@code MonolineFormatter} for the root logger, or returns the existing instance if any.
     * This method performs the following choices:
     *
     * <ul>
     *   <li>If a {@link ConsoleHandler} is associated to the root logger, then:
     *     <ul>
     *       <li>If that handler already uses a {@code MonolineFormatter}, then the existing formatter is returned.</li>
     *       <li>Otherwise the {@code ConsoleHandler} formatter is replaced by a new {@code MonolineFormatter} instance,
     *           and that new instance is returned. We perform this replacement in order to avoid sending twice the same
     *           records to the console.</li>
     *     </ul></li>
     *   <li>Otherwise a new {@code ConsoleHandler} using a new {@code MonolineFormatter} is created and added to the
     *       root logger.</li>
     * </ul>
     *
     * {@note The current implementation does not check for duplicated <code>ConsoleHandler</code> instances,
     *        and does not check if any child logger has a <code>ConsoleHandler</code>.}
     *
     * @return The new or existing {@code MonolineFormatter}. The formatter output can be configured
     *         using the {@link #setTimeFormat(String)} and {@link #setSourceFormat(String)} methods.
     * @throws SecurityException If this method does not have the permission to install the formatter.
     */
    @Configuration
    public static MonolineFormatter install()  throws SecurityException {
        return install(Logging.getLogger(""), null);
    }

    /**
     * Installs a {@code MonolineFormatter} for the specified logger, or returns the existing instance if any.
     * This method performs the following steps:
     *
     * <ul>
     *   <li>If a {@link ConsoleHandler} is associated to the given logger, then:
     *     <ul>
     *       <li>If that handler already uses a {@code MonolineFormatter}, then the existing formatter is returned.</li>
     *       <li>Otherwise the {@code ConsoleHandler} formatter is replaced by a new {@code MonolineFormatter} instance,
     *           and that new instance is returned. We perform this replacement in order to avoid sending twice the same
     *           records to the console.</li>
     *     </ul></li>
     *   <li>Otherwise:
     *     <ul>
     *       <li>The {@link Logger#setUseParentHandlers(boolean)} flag is set to {@code false} for avoiding duplicated
     *           loggings if a {@code ConsoleHandler} instance exists in the parent handlers.</li>
     *       <li>Parent handlers that are not {@code ConsoleHandler} instances are added to the given logger in
     *           order to preserve similar behavior as before the call to {@code setUseParentHandlers(false)}.</li>
     *       <li>A new {@code ConsoleHandler} using a new {@code MonolineFormatter} is created and added to the
     *           given logger.</li>
     *     </ul></li>
     * </ul>
     *
     * {@note The current implementation does not check for duplicated <code>ConsoleHandler</code> instances,
     *        and does not check if any child logger has a <code>ConsoleHandler</code>.}
     *
     * {@section Specifying a log level}
     * This method can opportunistically set the handler level. If the given level is non-null,
     * then the {@link ConsoleHandler} using the {@code MonolineFormatter} will be set to that level.
     * This is mostly a convenience for temporary increase of logging verbosity for debugging purpose.
     * This functionality should not be used in production environment, since it overwrite user's level setting.
     *
     * @param  logger The base logger to apply the change on.
     * @param  level The desired level, or {@code null} if no level should be set.
     * @return The new or existing {@code MonolineFormatter}. The formatter output can be configured
     *         using the {@link #setTimeFormat(String)} and {@link #setSourceFormat(String)} methods.
     * @throws SecurityException If this method does not have the permission to install the formatter.
     */
    @Debug
    @Configuration
    public static MonolineFormatter install(final Logger logger, final Level level) throws SecurityException {
        ArgumentChecks.ensureNonNull("logger", logger);
        MonolineFormatter monoline = null;
        for (final Handler handler : logger.getHandlers()) {
            if (handler instanceof ConsoleHandler) {
                /*
                 * Get or replace the formatter of the first ConsoleHandler found, then stop the search.
                 * We do not search for duplicated ConsoleHandler instances. If such duplicated values exist,
                 * we presume that the user know what he is doing and will avoid messing more with his configuration.
                 */
                final Formatter formatter = handler.getFormatter();
                if (formatter instanceof MonolineFormatter) {
                    monoline = (MonolineFormatter) formatter;
                } else {
                    monoline = new MonolineFormatter(handler);
                    handler.setFormatter(monoline);
                }
                if (level != null) {
                    handler.setLevel(level);
                }
                break;
            }
        }
        /*
         * If we didn't found any ConsoleHandler, then we will need to create a new one. This usually happen if
         * the logger given in argument to this method was not the root logger. For example the user may want to
         * configure only the "org.apache.sis" logger. But before to create the new ConsoleHandler, we will need
         * to stop using the parent handlers because we don't want to inherit the original ConsoleHandler which
         * is likely to exist in the root package. In order to preserve functionalities of other loggers, we copy
         * a snapshot of all other handlers.
         */
        if (monoline == null) {
            logger.setUseParentHandlers(false);
            for (Logger parent=logger; parent.getUseParentHandlers();) {
                parent = parent.getParent();
                if (parent == null) {
                    break;
                }
                for (final Handler handler : parent.getHandlers()) {
                    if (!(handler instanceof ConsoleHandler)) {
                        logger.addHandler(handler);
                    }
                }
            }
            final Handler handler = new ConsoleHandler();
            if (level != null) {
                handler.setLevel(level); // Shall be before MonolineFormatter creation.
            }
            monoline = new MonolineFormatter(handler);
            handler.setFormatter(monoline);
            logger.addHandler(handler);
        }
        return monoline;
    }
}<|MERGE_RESOLUTION|>--- conflicted
+++ resolved
@@ -689,7 +689,7 @@
              * amount of spaces in order to align message body on the column after the level name.
              */
             String bodyLineSeparator = writer.getLineSeparator();
-            final String lineSeparator = System.lineSeparator();
+            final String lineSeparator = JDK7.lineSeparator();
             if (bodyLineSeparator.length() != lineSeparator.length() + margin) {
                 bodyLineSeparator = lineSeparator + CharSequences.spaces(margin);
                 writer.setLineSeparator(bodyLineSeparator);
@@ -697,39 +697,9 @@
             if (colors && !emphase) {
                 buffer.append(X364.FAINT.sequence());
             }
-<<<<<<< HEAD
-            buffer.append(' ');
-        }
-        /*
-         * Now prepare the LineAppender for the message. We set a line separator prefixed by some
-         * amount of spaces in order to align message body on the column after the level name.
-         */
-        String bodyLineSeparator = writer.getLineSeparator();
-        final String lineSeparator = JDK7.lineSeparator();
-        if (bodyLineSeparator.length() != lineSeparator.length() + margin) {
-            bodyLineSeparator = lineSeparator + CharSequences.spaces(margin);
-            writer.setLineSeparator(bodyLineSeparator);
-        }
-        if (colors && !emphase) {
-            buffer.append(X364.FAINT.sequence());
-        }
-        final Throwable exception = record.getThrown();
-        String message = formatMessage(record);
-        int length = 0;
-        if (message != null) {
-            length = CharSequences.skipTrailingWhitespaces(message, 0, message.length());
-        }
-        /*
-         * Up to this point, we wrote directly in the StringBuilder for performance reasons.
-         * Now for the message part, we need to use the LineAppender in order to replace EOL
-         * and tabulations.
-         */
-        try {
-=======
             final Throwable exception = record.getThrown();
             String message = formatMessage(record);
             int length = 0;
->>>>>>> 83a6058b
             if (message != null) {
                 length = CharSequences.skipTrailingWhitespaces(message, 0, message.length());
             }
