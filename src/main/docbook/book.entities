--- conflicted
+++ resolved
@@ -1,10 +1,6 @@
 <!ENTITY geoapi-version "3.1-SNAPSHOT">
 <!ENTITY geoapi-release "3.0.0">
-<<<<<<< HEAD
-<!ENTITY sis-release    "0.4-jdk6-SNAPSHOT">
-=======
-<!ENTITY sis-release    "0.5-jdk7-SNAPSHOT">
->>>>>>> 20e60cc1
+<!ENTITY sis-release    "0.5-jdk6-SNAPSHOT">
 <!ENTITY gml-version    "3.3">
 <!ENTITY sis-javadoc    "../apidocs">
 <!ENTITY geoapi-javadoc "http://www.geoapi.org/snapshot/javadoc">
