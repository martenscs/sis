--- conflicted
+++ resolved
@@ -186,14 +186,8 @@
      */
     @Override
     public Iterator<E> iterator() {
-<<<<<<< HEAD
-        final Object lock = getLock();
-        synchronized (lock) {
-            return new SynchronizedIterator<E>(super.iterator(), lock);
-=======
-        synchronized (getLock()) {
-            return new Iter<>(super.iterator());
->>>>>>> 10553c14
+        synchronized (getLock()) {
+            return new Iter<E>(super.iterator());
         }
     }
 
